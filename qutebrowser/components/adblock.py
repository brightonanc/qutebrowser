--- conflicted
+++ resolved
@@ -41,13 +41,8 @@
 from qutebrowser.components.braveadblock import ad_blocker
 
 
-<<<<<<< HEAD
 logger = logging.getLogger("network")
 host_blocker = typing.cast("HostBlocker", None)
-=======
-logger = logging.getLogger('network')
-_host_blocker = cast('HostBlocker', None)
->>>>>>> 8303a99d
 
 
 def _guess_zip_filename(zf: zipfile.ZipFile) -> str:
@@ -75,7 +70,6 @@
     return byte_io
 
 
-<<<<<<< HEAD
 def _should_be_used() -> bool:
     """Whether the hostblocker should be used or not."""
     method = config.val.content.blocking.method
@@ -83,24 +77,6 @@
     return method in ("both", "hosts") or (
         method == "auto" and not adblock_dependency_satisfied
     )
-=======
-def _is_whitelisted_url(url: QUrl) -> bool:
-    """Check if the given URL is on the adblock whitelist."""
-    for pattern in config.val.content.host_blocking.whitelist:
-        if pattern.matches(url):
-            return True
-    return False
-
-
-class _FakeDownload(downloads.TempDownload):
-
-    """A download stub to use on_download_finished with local files."""
-
-    def __init__(self,  # pylint: disable=super-init-not-called
-                 fileobj: IO[bytes]) -> None:
-        self.fileobj = fileobj
-        self.successful = True
->>>>>>> 8303a99d
 
 
 class HostBlocker:
@@ -125,15 +101,8 @@
     ) -> None:
         self.enabled = _should_be_used()
         self._has_basedir = has_basedir
-<<<<<<< HEAD
-        self._blocked_hosts = set()  # type: typing.Set[str]
-        self._config_blocked_hosts = set()  # type: typing.Set[str]
-=======
         self._blocked_hosts: Set[str] = set()
         self._config_blocked_hosts: Set[str] = set()
-        self._in_progress: List[downloads.TempDownload] = []
-        self._done_count = 0
->>>>>>> 8303a99d
 
         self._local_hosts_file = str(data_dir / "blocked-hosts")
         self.update_files()
